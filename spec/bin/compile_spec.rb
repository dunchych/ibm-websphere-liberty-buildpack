--- conflicted
+++ resolved
@@ -26,15 +26,11 @@
   end
 
   before(:each) do
-<<<<<<< HEAD
-    ENV.update({ 'IBM_JVM_LICENSE' => 'L-EWOD-99YA4J', 'IBM_LIBERTY_LICENSE' => 'L-SWIS-9GXN5D' })
-=======
-    ENV.update({ 'IBM_JVM_LICENSE' => 'L-EWOD-99YA4J', 'IBM_LIBERTY_LICENSE' => 'L-JTHS-95XRL8', 'USER_AGENT' => 'RSpec-Test' })
+    ENV.update({ 'IBM_JVM_LICENSE' => 'L-EWOD-99YA4J', 'IBM_LIBERTY_LICENSE' => 'L-SWIS-9GXN5D', 'USER_AGENT' => 'RSpec-Test' })
   end
 
   after(:each) do
     ENV.delete('USER_AGENT')
->>>>>>> d1785d42
   end
 
   after(:all) do
