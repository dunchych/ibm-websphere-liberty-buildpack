--- conflicted
+++ resolved
@@ -26,15 +26,11 @@
   end
 
   before(:each) do
-<<<<<<< HEAD
-    ENV.update({ 'IBM_JVM_LICENSE' => 'L-AWON-8GALN9', 'IBM_LIBERTY_LICENSE' => 'L-JTHS-95XRL8', 'USER_AGENT' => 'RSpec-Test' })
+    ENV.update({ 'IBM_JVM_LICENSE' => 'L-EWOD-99YA4J', 'IBM_LIBERTY_LICENSE' => 'L-JTHS-95XRL8', 'USER_AGENT' => 'RSpec-Test' })
   end
 
   after(:each) do
     ENV.delete('USER_AGENT')
-=======
-    ENV.update({ 'IBM_JVM_LICENSE' => 'L-EWOD-99YA4J', 'IBM_LIBERTY_LICENSE' => 'L-JTHS-95XRL8' })
->>>>>>> 223a71f9
   end
 
   after(:all) do
