--- conflicted
+++ resolved
@@ -3,16 +3,7 @@
 The `liberty-buildpack` is a [Cloud Foundry][] buildpack for running applications on IBM's WebSphere Application Server Liberty Profile.  It is designed to run most "packaged" servers.
 
 ## Usage
-<<<<<<< HEAD
-To deploy applications using the IBM WebSphere Application Server Liberty Buildpack, you are required to accept the IBM Liberty license and IBM JRE license by actioning the following:
-* Read the current IBM [Liberty-License][] and the current IBM [JVM-License][].
-* Extract the "D/N: <License code>" from the license.
-* Add the following environment variables and extracted license codes inside of the "manifest.yml" file that gets pushed with your application. For further information on the format of
-the manifest.yml file refer to the [manifest documentation][].
-=======
 To deploy applications using the IBM WebSphere Application Server Liberty Buildpack, you are required to accept the IBM Liberty license and IBM JRE license by following the instructions below:
->>>>>>> 3ea1dd96
-
 1. Read the current IBM [Liberty-License][] and the current IBM [JVM-License][].
 2. Extract the "D/N: {License code}" from the Liberty-License and JVM-License.
 3. Add the following environment variables and extracted license codes to the `manifest.yml` file in the directory from which you push your application. For further information on the format of
